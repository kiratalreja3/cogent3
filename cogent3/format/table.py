#!/usr/bin/env python
"""
Tool for creating tables and representing them as text, or writing to file for
import into other packages. These classes still under development.

Current formats include restructured text (keyed by 'rest'), latex, html,
columns separated by a provided string, and a simple text format.
"""
import re
import textwrap
from xml.sax.saxutils import escape
from cogent3.util.warning import discontinued

__author__ = "Gavin Huttley"
__copyright__ = "Copyright 2007-2016, The Cogent Project"
__credits__ = ["Gavin Huttley", "Peter Maxwell", "Matthew Wakefield",
               "Jeremy Widmann"]
__license__ = "GPL"
__version__ = "3.0a2"
__maintainer__ = "Gavin Huttley"
__email__ = "gavin.huttley@anu.edu.au"
__status__ = "Production"

known_formats = ("bedgraph", "phylip", "rest", "rst",
                 "markdown", "md", "latex", "tex", "html",
                 "simple", "csv", "tsv")


def _merged_cell_text_wrap(text, max_line_length, space):
    """ left justify wraps text into multiple rows"""
    max_line_width = max_line_length - (2 * space)
    if len(text) < max_line_length:
        return [text]
    buffer = ' ' * space
    wrapped = textwrap.wrap(text, width=max_line_width,
                            initial_indent=buffer, subsequent_indent=buffer)
    wrapped = ["%s" % line.ljust(max_line_width + 2 * space)
               for line in wrapped]
    return wrapped


def _merge_cells(row):
    """merges runs of identical row cells.

    returns a list with structure [((span_start, span_end), cell value),..]"""
    new_row = []
    last = 0
    span = 1  # the minimum
    for i in range(1, len(row), 1):
        if row[i - 1] != row[i]:
            new_row.append(((last, last + span), row[i - 1]))
            last = i
            span = 1
            continue
        span += 1

    new_row.append(((last, last + span), row[i]))
    return new_row


def rich_html(rows, row_cell_func=None, header=None, header_cell_func=None,
              element_formatters=None, merge_identical=True, compact=True,
              caption=None):
    """returns just the html Table string

    Arguments:
        - rows: table rows
        - row_cell_func: callback function that formats the row values. Must
          take the row value and coordinates (row index, column index).
        - header: the table header
        - header_cell_func: callback function that formats the column headings
          must take the header label value and coordinate
        - element_formatters: a dictionary of specific callback funcs for
          formatting individual html table elements.
          e.g. {'table': lambda x: '<table border="1" class="docutils">'}
        - merge_identical: cells within a row are merged to one span.
        - caption: Table title / legend

    Note: header_cell_func and row_cell_func override element_formatters.
    """
    element_formatters = element_formatters or {}
    formatted = element_formatters.get
    data = [formatted('table', '<table>')]
    if caption:
        data.append('<caption style="font-weight: bold;"'
                    'background:rgba(30, 140, 200, 1)"; '
                    f'align="top">{caption}</caption>')

    if row_cell_func is None:
        def row_cell_func(v, r, c):
            return '<td>%s</td>' % v

    if header_cell_func is None:
        def header_cell_func(v, c):
            return '<th>%s</th>' % v

    if merge_identical:
        row_iterator = _merge_cells
    else:
        row_iterator = enumerate

    if header:
        thead = formatted('thead',
                          '<thead style="font-weight: bold;">')
        row = [header_cell_func(escape(label), i)
               for i, label in enumerate(header)]
        data += [thead] + row + ['</thead>']

    formatted_rows = []
    td = formatted('td', '<td>')
    for ridx, row in enumerate(rows):
        new = [formatted('tr', '<tr>')]
        for cidx, cell in row_iterator(row):
            new += [row_cell_func(escape(cell), ridx, cidx)]
        new += ['</tr>']
        formatted_rows += new

    tbody = formatted('tbody', '<tbody>')
    data += [tbody] + formatted_rows + ['</tbody>']
    data += ['</table>']
    if compact:
        data = ''.join(data)
    else:
        data = '\n'.join(data)
    return data


def latex(rows, header=None, caption=None, justify=None, label=None,
          position=None):
    """Returns the text a LaTeX longtable.

    Arguments:
        - header: table header
        - position: table page position, default is here, top separate page
        - justify: column justification, default is right aligned.
        - caption: Table legend
        - label: for cross referencing"""

    if not justify:
        numcols = [len(header), len(rows[0])][not header]
        justify = "r" * numcols

    justify = "{ %s }" % " ".join(list(justify))
    if header:
        header = "%s \\\\" % " & ".join(
            [r"\bf{%s}" % head.strip() for head in header])
    rows = ["%s \\\\" % " & ".join(row) for row in rows]

    table_format = [r"\begin{longtable}[%s]%s" %
                    (position or "htp!", justify)]
    table_format.append(r"\hline")
    table_format.append(header)
    table_format.append(r"\hline")
    table_format.append(r"\hline")
    table_format += rows
    table_format.append(r"\hline")
    if caption:
        table_format.append(r"\caption{%s}" % caption)
    if label:
        table_format.append(r"\label{%s}" % label)
    table_format.append(r"\end{longtable}")

    return "\n".join(table_format)


<<<<<<< HEAD
=======
def get_continuation_tables(header, formatted_table, identifiers=None, space=2,
                            max_width=1e100):
    """returns series of tables segmented to not exceed max_width"""
    tables = []
    try:
        space = " " * space
    except TypeError:
        pass

    # if we are to split the table, creating sub tables, determine
    # the boundaries
    if len(space.join(header)) < max_width:
        return [(header, formatted_table)]

    if not identifiers:
        identifiers = 0
    # having determined the maximum string lengths we now need to
    # produce subtables of width <= max_width
    col_widths = [len(head) for head in header]
    sep = len(space)
    min_length = sep * (identifiers - 1) +  sum(col_widths[: identifiers])

    if min_length > max_width:
        raise RuntimeError("Maximum width too small for identifiers")

    begin, width = identifiers, min_length

    boundaries = []
    for i in range(begin, len(header)):
        width += col_widths[i] + sep
        if width > max_width:
            boundaries.append((begin, i,
                                        width - col_widths[i] - sep))
            width = min_length + col_widths[i] + sep
            begin = i

    # add the last sub-table
    boundaries.append((begin, len(header), width))
    # generate the table
    for start, end, width in boundaries:
        subhead = header[:identifiers] + header[start: end]
        rows = [row[:identifiers] + row[start: end] for row in formatted_table]
        tables.append((subhead, rows))

    return tables


>>>>>>> 9e31e829
def simple_format(header, formatted_table, title=None, legend=None,
                  max_width=1e100, identifiers=None, borders=True, space=2):
    """Returns a table in a simple text format.

    Arguments:
        - header: series with column headings
        - formatted_table: a two dimensional structure (list/tuple) of strings
          previously formatted to the same width within a column.
        - title: optional table title
        - legend: optional table legend
        - max_width: forces wrapping of table onto successive lines if its'
          width exceeds that specified
        - identifiers: column index for the last column that uniquely identify
          rows. Required if table width exceeds max_width.
        - borders: whether to display borders.
        - space: minimum number of spaces between columns.
    """
    table = []
    try:
        space = " " * space
    except TypeError:
        pass

    # if we are to split the table, creating sub tables, determine
    # the boundaries
<<<<<<< HEAD
    if len(space.join(header)) > max_width:
        if not identifiers:
            identifiers = 0
        # having determined the maximum string lengths we now need to
        # produce subtables of width <= max_width
        col_widths = [len(head) for head in header]
        sep = len(space)
        min_length = sep * (identifiers - 1) + \
                     sum(col_widths[: identifiers])

        if min_length > max_width:
            raise RuntimeError("Maximum width too small for identifiers")

        begin, width = identifiers, min_length

        subtable_boundaries = []
        for i in range(begin, len(header)):
            width += col_widths[i] + sep
            if width > max_width:
                subtable_boundaries.append((begin, i,
                                            width - col_widths[i] - sep))
                width = min_length + col_widths[i] + sep
                begin = i

        # add the last sub-table
        subtable_boundaries.append((begin, len(header), width))
        # generate the table
        for start, end, width in subtable_boundaries:
            if start > identifiers:  # we are doing a sub-table
                table.append("continued: %s" % title)

            subhead = space.join([space.join(header[:identifiers]),
                                  space.join(header[start: end])])
            width = len(subhead)
            table.append("=" * width)
            table.append(subhead)
            table.append("-" * width)
            for row in formatted_table:
                row = [space.join(row[:identifiers]),
                       space.join(row[start: end])]
                table.append(space.join(row))

            table.append("-" * width + "\n")
    # create the table as a list of correctly formatted strings
    else:
        header = space.join(header)
        length_head = len(header)
=======
    subtables = get_continuation_tables(header, formatted_table, identifiers,
                                        space, max_width)
    for i, (h, t) in enumerate(subtables):
        st = title if i == 0 else f'continued: {title}'
        if st:
            table.append(st)
        sh = space.join(h)
        length_head = len(sh)
>>>>>>> 9e31e829
        if borders:
            table.extend(['=' * length_head, sh, '-' * length_head])
        else:
            table.append(sh)
        rows = [space.join(r) for r in t]
        rows = '\n'.join(rows)
        if rows:
            table.append(rows)
        if borders:
            table.append('-' * length_head)
        if len(subtables) > 1:
            table.append('')

    # add the legend, wrapped to the table widths
    if legend:
        wrapped = _merged_cell_text_wrap(legend, max_width, 0)
        table += wrapped

    return '\n'.join(table)


_pipe = re.compile(r"\|")


def _escape_pipes(formatted_table, header):
    """returns text with | replaced by \\|, adjusting column widths"""
    resized = False
    widths = list(map(len, formatted_table[0]))
    num_rows = len(formatted_table)
    num_cols = len(formatted_table[0])
    for i in range(num_rows):
        for j in range(num_cols):
            cell = formatted_table[i][j]
            if "|" in cell:
                cell = _pipe.sub(r"\|", cell)
                formatted_table[i][j] = cell
                widths[j] = max(len(cell), widths[j])
                resized = True

    if resized:
        for j in range(num_cols):
            header[j] = header[j].center(widths[j])
            for i in range(num_rows):
                cell = formatted_table[i][j]
                formatted_table[i][j] = cell.center(widths[j])

    return formatted_table, header


def markdown(header, formatted_table, space=1, justify=None):
    """Returns a table in Markdown format

    Arguments:
        - header: series with column headings
        - formatted_table: a two dimensional structure (list/tuple) of strings
          previously formatted to the same width within a column.
        - space: number of spaces surrounding the cell contents, must be >= 1"""
    assert space >= 1, "space must be >= 1"
    if justify is not None:
        assert len(justify) == len(header), \
            "column number and justify entries must match"
        justify = [c.lower() for c in justify]

    formatted_table, header = _escape_pipes(formatted_table, header)

    row_template = "| %s |"
    sep = "".join([" " * space, "|", " " * space])
    divider = ["-" * (len(c) + 2 * space) for c in header]
    if justify is not None:
        for i in range(len(divider)):
            d = divider[i]
            if justify[i] == 'c':
                d = ":%s:" % d[:-2]
            elif justify[i] == 'r':
                d = "%s:" % d[:-1]
            elif justify[i] == 'l':
                d = ":%s" % d[:-1]
            else:
                raise ValueError("invalid justfication character '%s'" %
                                 justify[i])
            divider[i] = d

    divider = "|%s|" % "|".join(divider)
    rows = [row_template % sep.join(header),
            divider] + [row_template % sep.join(r) for r in formatted_table]
    return "\n".join(rows)


def grid_table_format(header, formatted_table, title=None, legend=None):
    """Returns a table in restructured text grid format.

    Arguments:
        - header: series with column headings
        - formatted_table: a two dimensional structure (list/tuple) of strings
          previously formatted to the same width within a column.
        - title: optional table title
        - legend: optional table legend
    """
    space = 2
    # make the delineators
    row_delineate = []
    heading_delineate = []
    col_widths = [len(col) for col in header]
    for width in col_widths:
        row_delineate.append('-' * width)
        heading_delineate.append('=' * width)

    row_delineate = '+-' + '-+-'.join(row_delineate) + '-+'
    heading_delineate = '+=' + '=+='.join(heading_delineate) + '=+'
    contiguous_delineator = '+' + '-' * (len(row_delineate) - 2) + '+'

    table = []

    # insert the title
    if title:
        table.append(contiguous_delineator)
        if len(title) > len(row_delineate) - 2:
            wrapped = _merged_cell_text_wrap(title,
                                             len(contiguous_delineator) - 2,
                                             space)
            for wdex, line in enumerate(wrapped):
                wrapped[wdex] = '|' + line + '|'

            table += wrapped
        else:
            centered = title.center(len(row_delineate) - 2)
            table.append('|' + centered + '|')

    # insert the heading row
    table.append(row_delineate)
    table.append('| ' + ' | '.join(header) + ' |')
    table.append(heading_delineate)

    # concatenate the rows, separating by delineators
    for row in formatted_table:
        table.append('| ' + ' | '.join(row) + ' |')
        table.append(row_delineate)

    if legend:
        if len(legend) > len(row_delineate) - 2:
            wrapped = _merged_cell_text_wrap(legend,
                                             len(contiguous_delineator) - 2,
                                             space)
            for wdex, line in enumerate(wrapped):
                wrapped[wdex] = '|' + line + '|'

            table += wrapped
        else:
            ljust = legend.ljust(len(row_delineate) - 3)
            table.append('| ' + ljust + '|')

        table.append(contiguous_delineator)

    return '\n'.join(table)


def separator_format(header, formatted_table, title=None, legend=None,
                     sep=None):
    """Returns a table with column entries separated by a delimiter. If an entry
    contains the sep character, that entry is put in quotes. Also, title and
    legends (if provided) are forced to a single line and all words forced to
    single spaces.

    Arguments:
        - header: series with column headings
        - formatted_table: a two dimensional structure (list/tuple) of strings
          previously formatted to the same width within a column.
        - sep: character to separate column entries (eg tab - \t, or comma)
        - title: optional table title
        - legend: optional table legend
    """
    if sep is None:
        raise RuntimeError("no separator provided")

    if title:
        title = " ".join(" ".join(title.splitlines()).split())

    if legend:
        legend = " ".join(" ".join(legend.splitlines()).split())

    new_table = [sep.join(header)]
    for row in formatted_table:
        for cdex, cell in enumerate(row):
            if sep in cell:
                row[cdex] = '"%s"' % cell

    new_table += [sep.join(row) for row in formatted_table]

    table = '\n'.join(new_table)
    # add the title to top of list
    if title:
        table = '\n'.join([title, table])
    if legend:
        table = '\n'.join([table, legend])

    return table


def FormatFields(formats):
    """Formats row fields by index.
    Arguments:
        - formats: a series consisting of index,formatter callable pairs,
          eg [(0, "'%s'"), (4, '%.4f')]. All non-specified columns are
          formatted as strings."""
    index_format = []

    def callable(line, index_format=index_format):
        if not index_format:
            index_format = ["%s" for index in range(len(line))]
            for index, format in formats:
                index_format[index] = format
        formatted = [index_format[i] % line[i] for i in range(len(line))]
        return formatted

    return callable


def SeparatorFormatWriter(formatter=None, ignore=None, sep=","):
    """Returns a writer for a delimited tabular file. The writer has a
    has_header argument which ignores the formatter for a header line. Default
    format is string. Does not currently handle Titles or Legends.

    Arguments:
    - formatter: a callable that returns a correctly formatted line.
    - ignore: lines for which ignore returns True are ignored
    - sep: the delimiter deparating fields."""
    formatter = formatter or []

    def callable(lines, formatter=formatter, has_header=False):
        if not formatter:
            formatter = FormatFields([(i, "%s")
                                      for i in range(len(lines[0]))])
        header_done = None
        for line in lines:
            if has_header and not header_done:
                formatted = sep.join(["%s" % field for field in line])
                header_done = True
            else:
                formatted = sep.join(formatter(line))
            yield formatted

    return callable


def formatted_cells(rows, header=None, digits=4, column_templates=None,
                    missing_data='', center=False):
    """Return rows with each columns cells formatted as an equal length
    string.

    Arguments:
        - row: the series of table rows
        - header: optional header
        - digits: number of decimal places. Can be overridden by following.
        - column_templates: specific format templates for each column.
        - missing_data: default cell value.
    """
    if not header:
        num_col = max([len(row) for row in rows])
        header = [''] * num_col
    else:
        num_col = len(header)

    col_widths = [len(col) for col in header]
    num_row = len(rows)
    column_templates = column_templates or {}

    float_template = "{0:.%df}" % digits
    # if we have column templates, we use those, otherwise we adaptively
    # apply str/num format
    matrix = []
    for row in rows:
        formatted = []
        for cdex, col_head in enumerate(header):
            try:
                entry = row[cdex]
            except IndexError:
                entry = '%s' % missing_data
            else:
                if not entry:
                    try:
                        float(entry)  # could numerically be 0, so not missing
                    except (ValueError, TypeError):
                        entry = '%s' % missing_data

            # attempt formatting
            if col_head in column_templates:
                try:  # for functions
                    entry = column_templates[col_head](entry)
                except TypeError:
                    entry = column_templates[col_head] % entry
            elif isinstance(entry, float):
                entry = float_template.format(float(entry))
            else:  # for any other python object
                entry = '%s' % str(entry)

            formatted.append(entry)
            col_widths[cdex] = max(col_widths[cdex], len(entry))
        matrix.append(formatted)

    # now normalise all cell entries to max column widths
    func = {True: lambda x, y: x.center(y)}.get(
        center, lambda x, y: x.rjust(y))
    new_header = [func(header[i], col_widths[i]) for i in range(num_col)]
    for row in matrix:
        for cdex in range(num_col):
            row[cdex] = func(row[cdex], col_widths[cdex])

    return new_header, matrix


def phylip_matrix(rows, names):
    """Return as a distance matrix in phylip's matrix format."""

    # phylip compatible format is num taxa starting at col 4
    # rows start with taxa names, length 8
    # distances start at 13th col, 2 spaces between each col wrapped
    # at 75th col
    # follow on dists start at col 3
    # outputs a square matrix

    def new_name(names, oldname):
        # the name has to be unique in that number, the best way to ensure that
        # is to determine the number and revise the existing name so it has a
        # int as its end portion
        num = len(names)
        max_num_digits = len(str(num))
        assert max_num_digits < 10, "can't create a unique name for %s" % oldname
        name_base = oldname[:10 - max_num_digits]
        newname = None
        for i in range(max_num_digits):
            trial_name = "%s%s" % (name_base, i)
            if trial_name not in names:
                newname = trial_name
                break

        if not newname:
            raise RuntimeError("Can't create a unique name for %s" % oldname)
        else:
            print('WARN: Seqname %s changed to %s' % (oldname, newname))
        return newname

    def append_species(name, formatted_dists, mat_breaks):
        rows = []
        name = name.ljust(12)

        # format the distances first
        for i in range(len(mat_breaks)):
            if i == len(mat_breaks):
                break
            start = mat_breaks[i]
            try:
                end = mat_breaks[i + 1]
            except IndexError:
                end = len(formatted_dists)
            prefix = ['', '  '][i > 0]
            rows.append("%s%s" %
                        (prefix, "  ".join(formatted_dists[start: end])))
        # mod first row of formatted_dists
        rows[0] = "%s%s" % (name.ljust(12), rows[0])
        return rows

    # number of seqs
    numseqs = len(names)

    # determine wrapped table boundaries, if any
    prefix = 13
    mat_breaks = [0]
    line_len = 75  # for the first block
    col_widths = [len(col) for col in rows[0]]
    for i in range(numseqs):
        num_cols = i - mat_breaks[-1]
        if prefix + 2 * num_cols + sum(
                col_widths[mat_breaks[-1]: i]) > line_len:
            prefix = 3
            line_len = 73
            mat_breaks.append(i)

    # build the formatted distance matrix
    dmat = ['   %d' % numseqs]
    for i in range(numseqs):
        name = names[i].strip()  # we determine white space
        if len(name) > 10:
            name = new_name(names, name)
        dmat += append_species(name, rows[i], mat_breaks)

    return "\n".join(dmat)<|MERGE_RESOLUTION|>--- conflicted
+++ resolved
@@ -163,8 +163,6 @@
     return "\n".join(table_format)
 
 
-<<<<<<< HEAD
-=======
 def get_continuation_tables(header, formatted_table, identifiers=None, space=2,
                             max_width=1e100):
     """returns series of tables segmented to not exceed max_width"""
@@ -212,7 +210,6 @@
     return tables
 
 
->>>>>>> 9e31e829
 def simple_format(header, formatted_table, title=None, legend=None,
                   max_width=1e100, identifiers=None, borders=True, space=2):
     """Returns a table in a simple text format.
@@ -238,55 +235,6 @@
 
     # if we are to split the table, creating sub tables, determine
     # the boundaries
-<<<<<<< HEAD
-    if len(space.join(header)) > max_width:
-        if not identifiers:
-            identifiers = 0
-        # having determined the maximum string lengths we now need to
-        # produce subtables of width <= max_width
-        col_widths = [len(head) for head in header]
-        sep = len(space)
-        min_length = sep * (identifiers - 1) + \
-                     sum(col_widths[: identifiers])
-
-        if min_length > max_width:
-            raise RuntimeError("Maximum width too small for identifiers")
-
-        begin, width = identifiers, min_length
-
-        subtable_boundaries = []
-        for i in range(begin, len(header)):
-            width += col_widths[i] + sep
-            if width > max_width:
-                subtable_boundaries.append((begin, i,
-                                            width - col_widths[i] - sep))
-                width = min_length + col_widths[i] + sep
-                begin = i
-
-        # add the last sub-table
-        subtable_boundaries.append((begin, len(header), width))
-        # generate the table
-        for start, end, width in subtable_boundaries:
-            if start > identifiers:  # we are doing a sub-table
-                table.append("continued: %s" % title)
-
-            subhead = space.join([space.join(header[:identifiers]),
-                                  space.join(header[start: end])])
-            width = len(subhead)
-            table.append("=" * width)
-            table.append(subhead)
-            table.append("-" * width)
-            for row in formatted_table:
-                row = [space.join(row[:identifiers]),
-                       space.join(row[start: end])]
-                table.append(space.join(row))
-
-            table.append("-" * width + "\n")
-    # create the table as a list of correctly formatted strings
-    else:
-        header = space.join(header)
-        length_head = len(header)
-=======
     subtables = get_continuation_tables(header, formatted_table, identifiers,
                                         space, max_width)
     for i, (h, t) in enumerate(subtables):
@@ -295,7 +243,6 @@
             table.append(st)
         sh = space.join(h)
         length_head = len(sh)
->>>>>>> 9e31e829
         if borders:
             table.extend(['=' * length_head, sh, '-' * length_head])
         else:
