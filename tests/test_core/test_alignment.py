--- conflicted
+++ resolved
@@ -2175,13 +2175,8 @@
             self.assertEqual(got[k], v)
 
     def test_counts_per_seq(self):
-<<<<<<< HEAD
         """SequenceCollection.counts_per_seq handles motif length, allow_gaps etc.."""
         data = {"a": "AAAA??????", "b": "CCCGGG--NN", "c": "CCGGTTCCAA"}
-=======
-        """Alignment.counts_per_seq handles motif length, allow_gaps etc.."""
-        data = {"a": "AAAA??????", "b": "CCCGGG--NN"}
->>>>>>> 221e1dda
         coll = self.Class(data=data, moltype=DNA)
         got = coll.counts_per_seq()
         self.assertEqual(got["a", "A"], 4)
